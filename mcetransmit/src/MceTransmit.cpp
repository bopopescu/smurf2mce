
/*
 *-----------------------------------------------------------------------------
 * Title      : Source code for MceTransmit
 *-----------------------------------------------------------------------------
 * File       : exoTest.py
 * Created    : 2018-02-28
 *-----------------------------------------------------------------------------
 * This file is part of the rogue_example software. It is subject to
 * the license terms in the LICENSE.txt file found in the top-level directory
 * of this distribution and at:
 *    https://confluence.slac.stanford.edu/display/ppareg/LICENSE.html.
 * No part of the rogue_example software, inclu ding this file, may be
 * copied, modified, propagated, or distributed except according to the terms
 * contained in the LICENSE.txt  fil e.
 *-----------------------------------------------------------------------------
*/



#include <rogue/interfaces/stream/Slave.h>
#include <rogue/interfaces/stream/Frame.h>
#include <rogue/interfaces/stream/FrameIterator.h>
#include <boost/python.hpp>
#include <boost/python/module.hpp>
#include <rogue/interfaces/stream/Frame.h>
#include <rogue/interfaces/stream/FrameLock.h>
#include <rogue/interfaces/stream/FrameIterator.h>
#include <rogue/interfaces/stream/Buffer.h>
#include <rogue/GilRelease.h>
#include <smurf2mce.h>
#include <smurftcp.h>
#include <zmq.hpp>
#include <iostream>
#include "tesbiasarray.h"

void error(const char *msg){perror(msg);};    // Just prints errors

uint64_t pull_bit_field(uint8_t *ptr, uint offset, uint width);
uint64_t get_unix_time(); // returns unix sysetm time as 64 bit nanoseconds

namespace bp = boost::python;
namespace ris = rogue::interfaces::stream;

// Smurf2MCE "acceptframe" is called by python for each smurf frame
// Smurf2mce definition should be in smurftcp.h, but doesn't work, not sure why
class Smurf2MCE : public rogue::interfaces::stream::Slave {

<<<<<<< HEAD
private:
  bool debug_;
=======
  bool           debug_;
  zmq::context_t context;
  zmq::socket_t  socket;
  uint32_t       prevFrameNumber;
  uint32_t       frameNumber;
  std::size_t    frameNumberDelta;
  bool           firstFrame;
>>>>>>> 80cd3b8e

  // Received frame counter
  std::size_t frameRxCnt;

  // Lost frame counter
  std::size_t frameLossCnt;

  // Out-of-order frame counter
  // Counts the number of time we received and
  // out-of-order frame, not the number of frames
  // out-of-order
  std::size_t frameOutOrderCnt;

  // Bad frame counter
  // Counts how many frames have been dropped because
  // of an error in the frame.
  std::size_t badFrameCnt;

<<<<<<< HEAD
// Queue
  rogue::Queue<boost::shared_ptr<rogue::interfaces::stream::Frame>> queue_;
// Transmission thread
  boost::thread* thread_;
//! Thread background
  void runThread(const char* endpoint);

  // TesBias values
  std::array<uint8_t, TesBiasBufferSize> tesBias; // Array to hold the TesBias values
  TesBiasArray tba; // Object to access the Tesbias array
  float tesBiasSF; // TesBias scale factor

public:
  uint32_t rxCount, rxBytes, rxLast;
  uint32_t getCount() { return rxCount; } // Total frames
  uint32_t getBytes() { return rxBytes; } // Total Bytes
  uint32_t getLast()  { return rxLast;  } // Last frame size
  void     setDebug(bool debug) { debug_ = debug; return;  } // Last frame size
  void     setTesBias(std::size_t index, int32_t value); // Receive the TesBias from pyrogue
  void     setTesBiasSF(float sf); // Receive the TesBias scale factor from pyrogue
=======
public:
  uint32_t rxCount, rxBytes, rxLast;
  uint32_t    getCount()            { return rxCount;          } // Total frames
  uint32_t    getBytes()            { return rxBytes;          } // Total Bytes
  uint32_t    getLast()             { return rxLast;           } // Last frame size
  void        setDebug(bool debug)  { debug_ = debug; return;  } // Last frame size
  std::size_t getFrameRxCnt()       { return frameRxCnt;       } // Get the received frame counter
  std::size_t getFrameLossCnt()     { return frameLossCnt;     } // Get the lost frame counter
  std::size_t getFrameOutOrderCnt() { return frameOutOrderCnt; } // Get the lost frame counter
  std::size_t getBadFrameCnt()      { return badFrameCnt;      } // Get the bad frame counter
  void        clearFrameCnt();                                   // Clear all frame counters

>>>>>>> 80cd3b8e

  bool initialized;
  uint internal_counter, fast_internal_counter;  // first is mce frames, second is smurf frames
  uint8_t *buffer; // holds raw input from PyRogute
  uint8_t *buffer_last; // holds last data
  uint8_t *b[2]; // dual buffers to allow last pulse subtraction
  int bufn;  // which buffer we are on.
  wrap_t *wrap_counter; // byte to track phase wraps.
  uint *mask; // masks which resonators we will use.
  avgdata_t *average_samples; // holds the averaged sample data (allocated in filter module)
  avgdata_t *average_mce_samples; // samples modified for MCE format
  avgdata_t *input_data; // with unwrap, before aveaging
  uint average_counter; // runnign counter of averages
  const char *port;  // character string that holds the port number
  const char *ip;  // character string that holds the ip addres or name
  uint last_syncword;
  uint frame_error_counter;
  uint last_frame_counter;
  uint last_1hz_counter;
  uint last_epicsns;


  MCEHeader *M; // mce header class
  SmurfHeader *H; // Smurf header class
  SmurfConfig *C; // holds smurf configuratino class
  SmurfDataFile *D; // outptut file for saving smurf data.
  SmurfValidCheck *V; // checks timing etc .
  SmurfFilter *F; // does low pass filter
  SmurfTestData *T; // genreates test data


  Smurf2MCE();
  void acceptFrame(ris::FramePtr frame);
  void frameToBuffer(ris::FramePtr frame, uint8_t * const buffer);

  //void acceptframe_test(char* data, size_t size); // test version for local use, just a wrapper
  void read_mask(char *filename);// reads file to create maks
  void clear_wrap(void){memset(wrap_counter, wrap_start, smurfsamples);}; // clears wrap counter
   ~Smurf2MCE(); // destructor

      // Expose methods to python
  static void setup_python() {
         bp::class_<Smurf2MCE, boost::shared_ptr<Smurf2MCE>, bp::bases<ris::Slave>, boost::noncopyable >("Smurf2MCE",bp::init<>())
<<<<<<< HEAD
            .def("getCount", &Smurf2MCE::getCount)
            .def("getBytes", &Smurf2MCE::getBytes)
            .def("getLast",  &Smurf2MCE::getLast)
            .def("setDebug",  &Smurf2MCE::setDebug)
            .def("setTesBias", &Smurf2MCE::setTesBias)
            .def("setTesBiasSF", &Smurf2MCE::setTesBiasSF)
=======
            .def("getCount",            &Smurf2MCE::getCount)
            .def("getBytes",            &Smurf2MCE::getBytes)
            .def("getLast",             &Smurf2MCE::getLast)
            .def("setDebug",            &Smurf2MCE::setDebug)
            .def("getFrameRxCnt",       &Smurf2MCE::getFrameRxCnt)
            .def("getFrameLossCnt",     &Smurf2MCE::getFrameLossCnt)
            .def("getFrameOutOrderCnt", &Smurf2MCE::getFrameOutOrderCnt)
            .def("getBadFrameCnt",      &Smurf2MCE::getBadFrameCnt)
            .def("clearFrameCnt",       &Smurf2MCE::clearFrameCnt)
>>>>>>> 80cd3b8e
         ;
         bp::implicitly_convertible<boost::shared_ptr<Smurf2MCE>, ris::SlavePtr>();
  };
};

Smurf2MCE::Smurf2MCE()
:
  ris::Slave(),
<<<<<<< HEAD
  tesBias(),
  tba(tesBias.data(), TesBiasCount),
  tesBiasSF(1.0)
=======
  context(1),
  socket(context, ZMQ_PUSH)
>>>>>>> 80cd3b8e
{
  rxCount = 0;
  rxBytes = 0;
  rxLast = 0; // from test program
  initialized = false;
  average_counter= 1;
  bufn = 0; // current buffer
  internal_counter = 0;
  fast_internal_counter = 0;
  int j;
  last_syncword = 0;
  last_1hz_counter = 0;
  frame_error_counter = 0;
  last_frame_counter = 0;
  debug_ = false;
<<<<<<< HEAD
=======
  frameLossCnt = 0;
  frameRxCnt = 0;
  frameOutOrderCnt = 0;
  badFrameCnt = 0;
>>>>>>> 80cd3b8e

  C = new SmurfConfig(); // will hold config info - testing for now
  M = new MCEHeader();  // creates a MCE header class
  H = new SmurfHeader();
  D = new SmurfDataFile();  // holds output data
  V = new SmurfValidCheck();
  F = new SmurfFilter(smurfsamples, 16);  //
  T = new SmurfTestData(smurf_raw_samples, smurfsamples);



  average_counter = 0; // counter used for test averaging , not  needed in real program
  for(j = 0; j < 2; j++)
    {  // allocate 2 buffers, so we can swap up/ back for background subtraction.
      if(!(b[j] = (uint8_t*)malloc(pyrogue_buffer_length)))
<<<<<<< HEAD
	{
	  error("could not allocate smurf2mce buffer");
	  return;
	}
=======
  {
    error("could not allocate smurf2mce buffer");
    return;
  }
>>>>>>> 80cd3b8e
      memset(b[j], 0, pyrogue_buffer_length); // zero to start with
    }
 if(!(average_mce_samples = (avgdata_t*)malloc(smurfsamples * sizeof(avgdata_t))))
    {
      error("could not allocate mce data sample buffer");
      return;
    }
 if(!(input_data = (avgdata_t*)malloc(smurfsamples * sizeof(avgdata_t))))
    {
      error("could not allocate input data sample buffer");
      return;
    }
  if(!(wrap_counter = (wrap_t*)malloc(smurfsamples * sizeof(wrap_t))))
    {
      error("could not allocate wrap_counter");
      return;
    }
  if(!(mask = (uint*)malloc(smurfsamples * sizeof(uint))))
    {
      error("could not allocate mask  buffer");
      return;
    }

  memset(mask, 0, smurfsamples * sizeof(uint)); // set to all off to start
  memset(input_data, 0, smurfsamples * sizeof(avgdata_t)); // set to all off to start
  read_mask(NULL);  // will use real file name later
  memset(wrap_counter, wrap_start, smurfsamples * sizeof(wrap_t));

  printf("Connecting to %s\n", C->receiver_ip);
  socket.connect(C->receiver_ip);

  // Variables used to count lost frames
  uint32_t prevFrameNumber = 0;
  uint32_t frameNumber = 0;
  std::size_t frameNumberDelta = 0;
  bool firstFrame = true;

  initialized = true;
}



// This function does most of the work. Runs every smurf frame
void Smurf2MCE::acceptFrame( ris::FramePtr frame )
{
  if ( frame->getError() || (frame->getFlags() & 0x100) )
  {
    ++badFrameCnt;
    return;
  }

<<<<<<< HEAD
  ris::FramePtr frame;
=======
>>>>>>> 80cd3b8e
  smurf_t *d, *p;  // d is this buffer, p is last buffer;
  char *pm;
  //avgdata_t *a; // used for averaging loop
  uint j, k;
  uint dctr; // counter for input data array
  char *tcpbuf;
  uint32_t cnt;
  int tmp;
  MCE_t checksum;  // fixed for now, #2 for testing
  uint tcp_buflen; // holds filled length oftcp buffer
  uint32_t *bufx; // holds tcp buffer mapped to 32 bit for checksum
  uint32_t avgtmp;
  smurf_t dx; // current sample in loop
  uint64_t tm;

<<<<<<< HEAD
  zmq::context_t context(1);
  zmq::socket_t socket(context, ZMQ_PUSH);
  printf("Connecting to %s\n", endpoint);
  socket.connect(endpoint);



   try{
      while(1) {
           zmq::message_t message(MCE_frame_length * sizeof(MCE_t));

           frame = queue_.pop();
           buffer = b[bufn]; // buffer swap
           bufn = bufn ? 0 : 1; // swap buffer reference
           buffer_last = b[bufn]; // now that we've swapped them
           frameToBuffer(frame, buffer);

           H->copy_header(buffer);
           d = (smurf_t*) (buffer+smurfheaderlength); // pointer to data
           p =  (smurf_t*) (buffer_last+smurfheaderlength);  // pointer to previous data set
           // V->run(H);

           // Copy TES bias data into Smurf header. Hold mutex while reading the data
           {
              std::lock_guard<std::mutex> lock(*tba.getMutex());
              H->put_field(h_tes_dac_offset,  h_tes_dac_width, tesBias.data());
           }

           if(H->get_test_mode()) T->gen_test_smurf_data(d, H->get_test_mode(), H->get_syncword(), H->get_test_parameter());   // are we using test data, use pointer to data

           for(j = 0; j < smurfsamples; j++)
             {
               dctr = mask[j];
               if((mask[j] < 0) || (mask[j] > 4095))
                {
                  printf("bad mask %u \n", mask[j]);
         	  break;
         	}

               if ((d[dctr] > upper_unwrap) && (p[dctr] < lower_unwrap)) // unwrap, add 1
         	{
         	  wrap_counter[j]-= 0x10000; // decrement wrap counter
         	} else if((d[dctr] < lower_unwrap) && (p[dctr] > upper_unwrap))
         	{
         	  wrap_counter[j]+= 0x10000; // inccrement wrap counter
         	}
         	else; // nothing here
               input_data[j] = (avgdata_t)(d[dctr]) + (avgdata_t) wrap_counter[j];
             }
           average_samples = F->filter(input_data, C->filter_order, C->filter_a, C->filter_b, C->filter_g); // Low Pass Filter
           cnt = H->average_control(C->num_averages);
           if(H->get_clear_bit()) // clear averages and wraps
             {
               memset(wrap_counter, wrap_start, smurfsamples * sizeof(wrap_t));  // clear wraps
               H->clear_average();  // clears averaging
               F->clear_filter();
             }

           if(H->read_config_file())
             {
               if(!(fast_internal_counter++ % 5000)){
                C->read_config_file();  // checks for config changes, read immediately, then 1H
                read_mask(NULL);  // re-read the mask file while held at zero
               }
             }
           else fast_internal_counter = 0;
           if (!cnt)
             {
               last_frame_counter = H->get_frame_counter(); // does this belont here???? not used anyway
               last_1hz_counter = H->get_1hz_counter();
               continue;  // just average, otherwise send frame  END OF Smurf frame rate LOOP **************************
             }
           F->end_run();  // clears if we are doing a straight average
           M->make_header(); // increments counters, readies counter
           M->set_word( mce_h_offset_status, mce_h_status_value);
           M->set_word( MCEheader_CC_counter_offset, M->CC_frame_counter);
           M->set_word( MCEheader_row_len_offset,  H->get_row_len());
           M->set_word( MCEheader_num_rows_reported_offset, H->get_num_rows_reported());
           M->set_word( MCEheader_data_rate_offset, H->get_data_rate());  // test with fixed average
           M->set_word( MCEheader_CC_ARZ_counter, smurfsamples);
           M->set_word( MCEheader_version_offset,  MCEheader_version); // can be in constructor
           M->set_word( MCEheader_num_rows_offset, H->get_num_rows());
           M->set_word( MCEheader_syncbox_offset, H->get_syncword());
           M->set_word( MCEheader_user_word_offset, static_cast<uint32_t>( tesBiasSF * H->get_tes_bias(12) ) );

           // test data insertion
           if(H->get_test_mode()) T->gen_test_mce_data(average_samples, H->get_test_mode(), H->get_syncword(), H->get_test_parameter());

           // data munging for MCE format - needs 7 bit shift left for data mode 10
           for(j = 0;j < smurfsamples; j++)
             {
               average_mce_samples[j] = (average_samples[j] & 0x1FFFFFF) << 7;
             }

           tcpbuf = (char *) (message.data());  // returns location to put data (8 bytes beyond tcp start)
           memcpy(tcpbuf, M->mce_header, MCEheaderlength * sizeof(MCE_t));  // copy over MCE header to output buffer
           memcpy(tcpbuf + MCEheaderlength * sizeof(MCE_t), average_mce_samples, smurfsamples * sizeof(avgdata_t)); //copy data
           tcp_buflen =  MCEheaderlength * sizeof(MCE_t) + smurfsamples * sizeof(avgdata_t);
           bufx       = (uint32_t*) (message.data());  // map buffer to 32 bit

           checksum  = *(uint32_t *)(message.data());
           //checksum  = bufx[0];
           for (j = 1; j < MCE_frame_length-1; j++) checksum = checksum ^ bufx[j]; // calculate checksum (needed for MCE)
           if (H->get_test_mode() == 14)
             {
               if(!(H->get_syncword() % 1000))
         	{
         	  printf("INTENTIONALLY BROKEN CHECKSUM \n");
         	  checksum = checksum + 1;   // FORCE BROKEN CHECKSUM
         	}
             }

           memcpy(tcpbuf + MCEheaderlength * sizeof(MCE_t) + smurfsamples * sizeof(avgdata_t), &checksum, sizeof(MCE_t));
            if ( debug_ &&  ( !(internal_counter++ % slow_divider) ) )
              {

                printf("num_avg=%3u, syncword =%6u, epics_deltaT = %u us, unixdeltaT = %u us \n", cnt ,H->get_syncword(),V->Timingsystem->delta/1000, V-> Unix_time->delta/1000 );
                printf("syn error = %5u, smurf_frame_error = %u, timing_sysetem_error = %u, unix_error = %u\n", V->Syncbox->error_count, V->Smurf_frame->error_count, V->Timingsystem->error_count, V->Unix_time->error_count);
                printf("clr_avg= %d, dsabl_strm=%d, dsabl_file=%d, read_config = %d, test_mode = %u, %u\n\n", H->get_clear_bit(), H->disable_stream(),
                	      H->disable_file_write(), H->read_config_file(),  H->get_test_mode() ,H->get_test_parameter());
                for(uint nx = 0; nx < 4; nx++) printf("%6d ", average_samples[nx]);  // diagnostic printout
                printf("\n");
                V->reset();
              }
            last_epicsns = H->get_epics_nanoseconds();

            if (!H->disable_stream())
              {
                socket.send(message,  ZMQ_NOBLOCK);
                //socket.send(message);
              }
            else
              {
                M->CC_frame_counter = 0;  // set to zero when not streaming
              }
            V->run(H);
            tm = V->Unix_time->current;
            H->put_field(h_unix_time_offset,  h_unix_time_width, &tm); // add time to data stream
           if(C->data_frames) D->write_file(H->header, smurfheaderlength, average_samples, smurfsamples, C->data_frames,
         				   C->data_file_name, C->file_name_extend, H->disable_file_write());

           tcpbuf   = NULL;  // returns location to put data (8 bytes beyond tcp start)
           bufx     = NULL;
         boost::this_thread::interruption_point();
=======
  zmq::message_t message(MCE_frame_length * sizeof(MCE_t));

  buffer = b[bufn]; // buffer swap
  bufn = bufn ? 0 : 1; // swap buffer reference
  buffer_last = b[bufn]; // now that we've swapped them
  frameToBuffer(frame, buffer);

  H->copy_header(buffer);
  d = (smurf_t*) (buffer+smurfheaderlength); // pointer to data
  p =  (smurf_t*) (buffer_last+smurfheaderlength);  // pointer to previous data set
  // V->run(H);

  // Check if we are missing frames
  prevFrameNumber = frameNumber;         // Previous frame number
  frameNumber = H->get_frame_counter();  // Current frame number

  // Don't compare the first frame
  if (firstFrame)
  {
    firstFrame = false;
  }
  else
  {
    // Discard out-of-order frames
    if ( frameNumber < prevFrameNumber )
    {
      ++frameOutOrderCnt;
      return;
    }

    // If we are missing frame, add the number of missing frames to the counter
    frameNumberDelta = frameNumber - prevFrameNumber - 1;
    if ( frameNumberDelta )
      frameLossCnt += frameNumberDelta;
  }

  // Update the received frame counter
  ++frameRxCnt;

  if(H->get_test_mode()) T->gen_test_smurf_data(d, H->get_test_mode(), H->get_syncword(), H->get_test_parameter());   // are we using test data, use pointer to data

  for(j = 0; j < smurfsamples; j++)
    {
      dctr = mask[j];
      if((mask[j] < 0) || (mask[j] > 4095))
       {
         printf("bad mask %u \n", mask[j]);
   break;
  }

      if ((d[dctr] > upper_unwrap) && (p[dctr] < lower_unwrap)) // unwrap, add 1
  {
    wrap_counter[j]-= 0x10000; // decrement wrap counter
  } else if((d[dctr] < lower_unwrap) && (p[dctr] > upper_unwrap))
  {
    wrap_counter[j]+= 0x10000; // inccrement wrap counter
  }
  else; // nothing here
      input_data[j] = (avgdata_t)(d[dctr]) + (avgdata_t) wrap_counter[j];
    }
  average_samples = F->filter(input_data, C->filter_order, C->filter_a, C->filter_b, C->filter_g); // Low Pass Filter
  cnt = H->average_control(C->num_averages);
  if(H->get_clear_bit()) // clear averages and wraps
    {
      memset(wrap_counter, wrap_start, smurfsamples * sizeof(wrap_t));  // clear wraps
      H->clear_average();  // clears averaging
      F->clear_filter();
    }

  if(H->read_config_file())
    {
      if(!(fast_internal_counter++ % 5000)){
       C->read_config_file();  // checks for config changes, read immediately, then 1H
       read_mask(NULL);  // re-read the mask file while held at zero
>>>>>>> 80cd3b8e
      }
    }
  else fast_internal_counter = 0;
  if (!cnt)
    {
      last_frame_counter = H->get_frame_counter(); // does this belont here???? not used anyway
      last_1hz_counter = H->get_1hz_counter();
      return;  // just average, otherwise send frame  END OF Smurf frame rate LOOP **************************
    }
  F->end_run();  // clears if we are doing a straight average
  M->make_header(); // increments counters, readies counter
  M->set_word( mce_h_offset_status, mce_h_status_value);
  M->set_word( MCEheader_CC_counter_offset, M->CC_frame_counter);
  M->set_word( MCEheader_row_len_offset,  H->get_row_len());
  M->set_word( MCEheader_num_rows_reported_offset, H->get_num_rows_reported());
  M->set_word( MCEheader_data_rate_offset, H->get_data_rate());  // test with fixed average
  M->set_word( MCEheader_CC_ARZ_counter, smurfsamples);
  M->set_word( MCEheader_version_offset,  MCEheader_version); // can be in constructor
  M->set_word( MCEheader_num_rows_offset, H->get_num_rows());
  M->set_word( MCEheader_syncbox_offset, H->get_syncword());

  // test data insertion
  if(H->get_test_mode()) T->gen_test_mce_data(average_samples, H->get_test_mode(), H->get_syncword(), H->get_test_parameter());

  // data munging for MCE format - needs 7 bit shift left for data mode 10
  for(j = 0;j < smurfsamples; j++)
    {
      average_mce_samples[j] = (average_samples[j] & 0x1FFFFFF) << 7;
    }

  tcpbuf = (char *) (message.data());  // returns location to put data (8 bytes beyond tcp start)
  memcpy(tcpbuf, M->mce_header, MCEheaderlength * sizeof(MCE_t));  // copy over MCE header to output buffer
  memcpy(tcpbuf + MCEheaderlength * sizeof(MCE_t), average_mce_samples, smurfsamples * sizeof(avgdata_t)); //copy data
  tcp_buflen =  MCEheaderlength * sizeof(MCE_t) + smurfsamples * sizeof(avgdata_t);
  bufx       = (uint32_t*) (message.data());  // map buffer to 32 bit

  checksum  = *(uint32_t *)(message.data());
  //checksum  = bufx[0];
  for (j = 1; j < MCE_frame_length-1; j++) checksum = checksum ^ bufx[j]; // calculate checksum (needed for MCE)
  if (H->get_test_mode() == 14)
    {
      if(!(H->get_syncword() % 1000))
  {
   printf("INTENTIONALLY BROKEN CHECKSUM \n");
   checksum = checksum + 1;   // FORCE BROKEN CHECKSUM
  }
    }

  memcpy(tcpbuf + MCEheaderlength * sizeof(MCE_t) + smurfsamples * sizeof(avgdata_t), &checksum, sizeof(MCE_t));
  if ( debug_ &&  ( !(internal_counter++ % slow_divider) ) )
      {

        printf("num_avg=%3u, syncword =%6u, epics_deltaT = %u us, unixdeltaT = %u us \n", cnt ,H->get_syncword(),V->Timingsystem->delta/1000, V-> Unix_time->delta/1000 );
        printf("syn error = %5u, smurf_frame_error = %u, timing_sysetem_error = %u, unix_error = %u\n", V->Syncbox->error_count, V->Smurf_frame->error_count, V->Timingsystem->error_count, V->Unix_time->error_count);
        printf("clr_avg= %d, dsabl_strm=%d, dsabl_file=%d, read_config = %d, test_mode = %u, %u\n\n", H->get_clear_bit(), H->disable_stream(),
                H->disable_file_write(), H->read_config_file(),  H->get_test_mode() ,H->get_test_parameter());
        for(uint nx = 0; nx < 4; nx++) printf("%6d ", average_samples[nx]);  // diagnostic printout
        printf("\n");
        V->reset();
      }
    last_epicsns = H->get_epics_nanoseconds();

    if (!H->disable_stream())
      {
        socket.send(message,  ZMQ_NOBLOCK);
        //socket.send(message);
      }
    else
      {
        M->CC_frame_counter = 0;  // set to zero when not streaming
      }
    V->run(H);
    tm = V->Unix_time->current;
    H->put_field(h_unix_time_offset,  h_unix_time_width, &tm); // add time to data stream
  if(C->data_frames) D->write_file(H->header, smurfheaderlength, average_samples, smurfsamples, C->data_frames,
           C->data_file_name, C->file_name_extend, H->disable_file_write());

  tcpbuf   = NULL;  // returns location to put data (8 bytes beyond tcp start)
  bufx     = NULL;
}


void Smurf2MCE::read_mask(char *filename)  // ugly, hard coded file name. fire the programmer
{
  FILE *fp;
  int ret;
  uint j = 0;
  uint x = 0;
  uint m;

  fp = fopen("mask.txt", "r");
  if(fp == NULL)
  {
    printf("unable to open mask file\n");
    return;
  }
    for(j =0; j < smurfsamples; j++)
      {
<<<<<<< HEAD
	ret = fscanf(fp,"%u", &m);  // read next line
	if ((ret == EOF) || (ret == 0)) break;  // done
	mask[j] = (m < smurf_raw_samples) ? m : 0;
=======
  ret = fscanf(fp,"%u", &m);  // read next line
  if ((ret == EOF) || (ret == 0)) break;  // done
  mask[j] = (m < smurf_raw_samples) ? m : 0;
>>>>>>> 80cd3b8e
      }
    fclose(fp);
}


// ###############################################################################################################
// THIS IS CALLED BY PYROGUE FOR EACH FRAME

<<<<<<< HEAD

void Smurf2MCE::acceptFrame ( ris::FramePtr frame )
{
   rogue::GilRelease noGil;

   if ( queue_.busy() )
      return;

   queue_.push(frame);
   return;
}

=======
>>>>>>> 80cd3b8e
void Smurf2MCE::frameToBuffer( ris::FramePtr frame, uint8_t * const buffer) {
   ris::Frame::BufferIterator src;
   uint8_t *dst = buffer;

   for (src=frame->beginBuffer(); src != frame->endBuffer(); ++src) {
      dst = std::copy((*src)->begin(), (*src)->endPayload(), dst);
   }
}


Smurf2MCE::~Smurf2MCE() // destructor
{
}

<<<<<<< HEAD
// Receive the TesBias from pyrogue
void Smurf2MCE::setTesBias(std::size_t index, int32_t value)
{
  // Hold the mutex while the data tesBias array is being written to.
  std::lock_guard<std::mutex> lock(*tba.getMutex());

  tba.setWord(index, value);
}

// Receive the TesBias scale factor from pyrogue
void Smurf2MCE::setTesBiasSF(float sf)
{
  // Hold the mutex while the data tesBias array is being written to.
  std::lock_guard<std::mutex> lock(*tba.getMutex());

  if (sf == 0.0)
    std::cerr << "Error: TesBias factor can not be set to zero. Aborting..." << std::endl;

  tesBiasSF = sf;
=======
// Clear the frame counters
void  Smurf2MCE::clearFrameCnt()
{
  frameLossCnt     = 0;
  frameRxCnt       = 0;
  frameOutOrderCnt = 0;
  badFrameCnt      = 0;
>>>>>>> 80cd3b8e
}

// Decodes information in the header part of the data from smurf
SmurfHeader::SmurfHeader()
:
  tba(&header[h_tes_dac_offset], TesBiasCount)
{

  last_frame_count = 0;
  first_cycle = 1;
  average_counter = 0;  // number of frames avearaged so far
  data_ok = true;  // start of assuming data is OK, invalidate later.
  average_ok = true;
  last_ext_counter = 0;  // this tracks the counter rolling over
  last_syncword = 0;
  delta_syncword = 0;
  bigtimems=0;
  lastbigtime = 0;
  unix_dtime = 0;
}

void SmurfHeader::copy_header(uint8_t *buffer)
{
  header = buffer;  // just move the pointer
<<<<<<< HEAD
  tba.setPtr(&header[h_tes_dac_offset]); // Update the TesBias array pointer
=======
>>>>>>> 80cd3b8e
  data_ok = true;  // This is where we first get new data so star with header OK.
}


uint SmurfHeader::get_version(void)
{
  return(pull_bit_field(header, h_version_offset, h_version_width));
}


uint SmurfHeader::get_frame_counter(void)
{
  return(pull_bit_field(header, h_frame_counter_offset, h_frame_counter_width));
}

uint SmurfHeader::get_1hz_counter(void)
{
  return(pull_bit_field(header, h_1hz_counter_offset, h_1hz_counter_width));
}


uint SmurfHeader::get_ext_counter(void)
{
  return(pull_bit_field(header, h_ext_counter_offset, h_ext_counter_width));
}

uint SmurfHeader::get_syncword(void)
{
  uint64_t x;
  x = pull_bit_field(header, h_mce_syncword_offset, h_mce_syncword_width);
  return(x & 0xFFFFFFFF);  // pull out the counter.
}

uint SmurfHeader::get_epics_seconds(void)
{
  uint64_t x;
  x = pull_bit_field(header, h_epics_s_offset, h_epics_s_width);
  return(x & 0xFFFFFFFF);  // pull out the counter.
}

uint SmurfHeader::get_epics_nanoseconds(void)
{
  uint64_t x;
  x = pull_bit_field(header, h_epics_ns_offset, h_epics_ns_width);
  return(x & 0xFFFFFFFF);  // pull out the counter.
}

uint SmurfHeader::get_clear_bit(void)
{
  uint64_t x;
  x = pull_bit_field(header,  h_user0a_ctrl_offset, h_user0a_ctrl_width);
  return((x & (1 << h_ctrl_bit_clear))? 1 : 0);
}

uint SmurfHeader::disable_file_write(void)
{
  uint64_t x;
  x = pull_bit_field(header,  h_user0a_ctrl_offset, h_user0a_ctrl_width);
  return((x & (1 << h_ctrl_bit_disable_file))? 1 : 0);
}

uint SmurfHeader::disable_stream(void) //
{
  uint64_t x;
  x = pull_bit_field(header,  h_user0a_ctrl_offset, h_user0a_ctrl_width);
  return((x & (1 <<  h_ctrl_bit_disable_stream))? 1 :0);
}


uint SmurfHeader::get_test_mode(void)
{
  uint x;
  x = pull_bit_field(header, h_user0a_ctrl_offset, h_user0a_ctrl_width);
  return((x & (0xF <<  h_ctrl_nibble_test_modes)) >>  4);
}

uint SmurfHeader::get_num_rows(void)
{
  uint x;
  x = pull_bit_field(header, h_num_rows_offset, h_num_rows_width);
  return(x ? x: MCEheader_num_rows_value);  // if zero go to default
}

uint SmurfHeader::get_num_rows_reported(void)
{
  uint x;
  x = pull_bit_field(header, h_num_rows_reported_offset, h_num_rows_reported_width);
  return(x ? x: MCEheader_num_rows_reported_value);

}

uint SmurfHeader::get_row_len(void)
{
  uint x;
  x = pull_bit_field(header, h_row_len_offset, h_row_len_width);
  return(x ? x: MCEheader_row_len_value);
}

uint SmurfHeader::get_data_rate(void)
{
  uint x;
  x = pull_bit_field(header, h_data_rate_offset, h_data_rate_width);
  return(x ? x: MCEheader_data_rate_value);
}


uint SmurfHeader::get_test_parameter(void)
{
  uint x;
  x = pull_bit_field(header, h_user0b_ctrl_offset , h_user0b_ctrl_width);
  return(x);
}

void SmurfHeader::put_field(int offset, int width, void *data)
{
  memcpy(header+offset, data, width); // not protected, proabably  a bad idea.
}




uint SmurfHeader::read_config_file(void)
{
  uint64_t x;
  x = pull_bit_field(header,  h_user0a_ctrl_offset, h_user0a_ctrl_width);
  return((x & (1 <<  h_ctrl_bit_read_config))? 1 :0);
}


void SmurfHeader::clear_average(void)
{
  average_counter==0;
}

uint SmurfHeader::average_control(int num_averages) // returns num averages when avearaging is done.
{
  uint x=0, y;
  timeb tm;  // wil lhold time imnformation
  ftime(&tm); // get time
  bigtimems = tm.millitm  + 1000 * tm.time; // make64 bit milliecond clock
  unix_dtime = bigtimems - lastbigtime;
  lastbigtime = bigtimems;


  y = get_syncword();
  delta_syncword = y - last_syncword;
  last_syncword = y;
  if (average_counter ==0) average_ok = data_ok;  // reset avearge ok bit.
  average_counter++; // increment number of frames averaged.
  if (num_averages)
    {
      if (average_counter == num_averages)
<<<<<<< HEAD
	{
	  average_counter = 0;
	  return (num_averages); // end averaging with local control
	}
=======
  {
    average_counter = 0;
    return (num_averages); // end averaging with local control
  }
>>>>>>> 80cd3b8e
    }
  else{
    y = get_ext_counter();
    if (delta_syncword)  //
      {
  x = average_counter; // number of averages
  average_counter = 0; // reset average
      }
    last_ext_counter = y; // copy over counter
    return(x);  // return, 0 to kep averaging, otehr to zero average.
  }
  return(0);
}

// Get a TES bias value from the smurf header
int SmurfHeader::get_tes_bias(std::size_t index)
{
  try
  {
    return tba.getWord(index);
  }
  catch (std::runtime_error &e)
  {
    std::cerr << "Error on SmurfHeader::get_tes_bias trying to read a TES bias: " << std::endl;
    std::cerr << e.what() << std::endl;
    return 0;
  }
}

// manages the header for MCE data
MCEHeader::MCEHeader()
{
  memset(mce_header, 0, MCEheaderlength * sizeof(MCE_t));
  mce_header[MCEheader_version_offset] = MCEheader_version;  // current version.
  CC_frame_counter = 0; // counter for MCE frame
}

void MCEHeader::make_header(void)
{
  mce_header[MCEheader_CC_counter_offset] = CC_frame_counter++;  // increment counter, put in header
  return;
}

void MCEHeader::set_word(uint offset, uint32_t value)
{
  mce_header[offset] = value & 0xffffffff; // just write value.
}

<<<<<<< HEAD
uint32_t MCEHeader::get_word(uint offset)
{
  return mce_header[offset] & 0xffffffff; // just read value.
}

=======
>>>>>>> 80cd3b8e
// Reads and interprest the smurf2mce.cfg file.
SmurfConfig::SmurfConfig(void)
{
  ready = false;  // has file ben read yet?
  filename = (char*) malloc(1024 * sizeof(char));
  memset(receiver_ip, NULL, 40); // clear the IP string
  strcpy(filename, "smurf2mce.cfg");  // kludge for now.
  num_averages = 0; // default value
  data_frames = 0;
  strcpy(receiver_ip, "tcp://127.0.0.1:3333"); // default
  strcpy(port_number, "3333");  // default
  strcpy(data_file_name, "data"); // default
  file_name_extend = 1;  // default is to append time
  filter_order = 0; // default for block average
  filter_g     = 1; // default gain
  for(uint j =0; j < 16; j++) // clear vilter values
    {
      filter_a[j] = 0;
      filter_b[j] = 0;
    }
  filter_a[0] = 1;  // first filter element is 1 for simple filter
  filter_b[0] = 1;
  ready = read_config_file();
}

// reads config file.  Ugly code, should fix some day, but works.
bool SmurfConfig::read_config_file(void)
{
  FILE *fp;
  int n, r;
  char variable[100];
  char value[100];
  int tmp;
  double tmpd;
  double tmpf;
  char *endptr; // used but discarded in conversion

  if(!( fp = fopen(filename,"r")))
    return(false); // open config file

  printf("reading config file\n");
  do{
    n = fscanf(fp, "%s", variable);  // read into buffer
    if(n != 1) continue; // eof or lost here
    n = fscanf(fp, "%s", value);  // read into buffer
    if(n != 1) continue; // probably lost if we got here
    if(!strcmp(variable, "num_averages"))
      {
  tmp = strtol(value, &endptr, 10);  // base 10, last parameter
  if (num_averages != tmp)
    {
      printf("num averages updated from %d to %d\n", num_averages, tmp);
      num_averages = tmp;
    }
  continue;
      }
    if(!strcmp(variable, "data_frames"))
      {
  tmp = strtol(value, &endptr, 10);  // base 10 last parameter
  if (data_frames != tmp)
    {
      printf("data_frames updated from %d to %d\n", data_frames, tmp);
      data_frames = tmp;
    }
  continue;
      }
    if(!strcmp(variable, "receiver_ip"))
      {
<<<<<<< HEAD
	if(strcmp(value, receiver_ip)) // update if different
	  {
	    printf("updated ip from %s,  to %s \n", receiver_ip, value);
	    strncpy(receiver_ip, value, 40); // copy into IP string
	  }
	continue;
      }
    if(!strcmp(variable, "port_number"))
      {
	if(strcmp(value, port_number)) // update if different
	  {
	    printf("updated port number from %s,  to %s \n", port_number, value);
	    strncpy(port_number, value, 8); // copy into IP string
	  }
	continue;
      }
    if(!strcmp(variable, "data_file_name"))
      {
	if(strcmp(value, data_file_name)) // update if different
	  {
	    printf("updated data file name from  %s,  to %s \n", data_file_name, value);
	    strncpy(data_file_name, value, 100); // copy into IP string
	  }
	continue;
=======
  if(strcmp(value, receiver_ip)) // update if different
    {
      printf("updated ip from %s,  to %s \n", receiver_ip, value);
      strncpy(receiver_ip, value, 40); // copy into IP string
    }
  continue;
      }
    if(!strcmp(variable, "port_number"))
      {
  if(strcmp(value, port_number)) // update if different
    {
      printf("updated port number from %s,  to %s \n", port_number, value);
      strncpy(port_number, value, 8); // copy into IP string
    }
  continue;
      }
    if(!strcmp(variable, "data_file_name"))
      {
  if(strcmp(value, data_file_name)) // update if different
    {
      printf("updated data file name from  %s,  to %s \n", data_file_name, value);
      strncpy(data_file_name, value, 100); // copy into IP string
    }
  continue;
>>>>>>> 80cd3b8e
      }

    if(!strcmp(variable, "file_name_extend"))
      {
  tmp = strtol(value, &endptr, 10);  // base 10, doh
  if (file_name_extend != tmp)
    {
      if(tmp) printf("adding time to file name");
      else  printf("not adding time to file name");
      file_name_extend = tmp;
    }
  continue;
      }
    if(!strcmp(variable, "filter_order"))
      {
  tmp = strtol(value, &endptr, 10);  // base 10, doh
  if (filter_order != tmp)
    {
      printf("updated filter order from %d to %d\n", filter_order, tmp);
      filter_order = tmp;
    }
  continue;
      }
    if(!strcmp(variable, "filter_gain"))
      {
  tmpf = strtof(value, &endptr);  // base 10, doh
  printf("updated filter gain from %g to %g, str=%s\n", filter_g, tmpf, value);
  filter_g = (filter_t) tmpf;
  continue;
      }
    for (uint n = 0; n < 16;  n++)
      {
<<<<<<< HEAD
	char tmpa[100]; // holds string
	char tmpb[100];
	sprintf(tmpa, "filter_a%d",n);
	sprintf(tmpb, "filter_b%d",n);
	if(!strcmp(variable, tmpa))
	  {
	    tmpf = strtof(value, &endptr);  // conver to float
	    printf("filter_a%d updated from %lg to %g, str = %s\n", n, filter_a[n], tmpf, value);
	    filter_a[n] = (filter_t) tmpf;
	    break;
	  }
	if(!strcmp(variable, tmpb))
	  {
	    tmpf = strtof(value, &endptr);  // conver to float
	    printf("filter_b%d updated from %lg to %g str = %s\n", n, filter_b[n], tmpf, value);
	    filter_b[n] = (filter_t) tmpf;
	    break;
	  }
=======
  char tmpa[100]; // holds string
  char tmpb[100];
  sprintf(tmpa, "filter_a%d",n);
  sprintf(tmpb, "filter_b%d",n);
  if(!strcmp(variable, tmpa))
    {
      tmpf = strtof(value, &endptr);  // conver to float
      printf("filter_a%d updated from %lg to %g, str = %s\n", n, filter_a[n], tmpf, value);
      filter_a[n] = (filter_t) tmpf;
      break;
    }
  if(!strcmp(variable, tmpb))
    {
      tmpf = strtof(value, &endptr);  // conver to float
      printf("filter_b%d updated from %lg to %g str = %s\n", n, filter_b[n], tmpf, value);
      filter_b[n] = (filter_t) tmpf;
      break;
    }
>>>>>>> 80cd3b8e

      }
  }while ((n!=0) && (n != EOF));  // end when n ==0, end of  file
  fclose(fp); // done with file
}


SmurfDataFile::SmurfDataFile(void) : open_(false), part_(0)
{
  filename = (char*) malloc(1024 * sizeof(char)); // too big for
  memset(filename, 0, 1024); // zero for now
  frame_counter = 0; // frames written
  header_length = smurfheaderlength; // from header file for now
  sample_points = smurfsamples;  // from header file (ugly)
  frame = (uint8_t*) malloc(60000); // just a big number for now
  fd = 0; // shows that we don't have a pointer yet
}

uint SmurfDataFile::write_file(uint8_t *header, uint header_bytes, avgdata_t *data, uint data_words, uint frames_to_write, char *fname, int name_mode,  bool disable)
{
  time_t tx;
  char tmp[100]; // for strings
  if(disable)
    {
      part_ = 0;
      if(fd)  // close file
<<<<<<< HEAD
	{
	  close(fd);
	  fd = 0;
	}
=======
  {
    close(fd);
    fd = 0;
  }
>>>>>>> 80cd3b8e
      frame_counter = 0;
       return(frame_counter);
    }
  if ( (name_mode==0) && (0 != strcmp(fname, filename))) // name has changed.
    {
      printf("file name has changed from %s to %s \n", filename, fname);
      if(fd) close(fd); // close existing file if its open
      fd = 0;
    }
  if(!fd) // need to open a file
    {
      memset(filename, 0, 1024); // zero for now
      strcat(filename, fname); // add file name
      if (name_mode)
<<<<<<< HEAD
	{
	  tx = time(NULL);
	  sprintf(tmp, ".part_%05u", part_);  // LAZY - need to use a real time converter.
	  strcat(filename, tmp);
	}
=======
  {
    tx = time(NULL);
    sprintf(tmp, ".part_%05u", part_);  // LAZY - need to use a real time converter.
    strcat(filename, tmp);
  }
>>>>>>> 80cd3b8e
      //else strcat(filename, ".dat");  // just use base name, Dont append dat.

      printf("new filename = %s \n", filename);
      unlink(filename); // try to delete file if it exists before creating
      if (!(fd = open(filename, O_WRONLY | O_CREAT | O_NONBLOCK, S_IRUSR | S_IWUSR))) // testing non blocking
      //if (!(fd = open(filename, O_WRONLY | O_CREAT | O_TRUNC | O_NONBLOCK, S_IRUSR | S_IWUSR))) // testing non blocking
<<<<<<< HEAD
	{
	  printf("coult not open: %s \n", filename);
	  return(0); // failed to open file
	}
=======
  {
    printf("coult not open: %s \n", filename);
    return(0); // failed to open file
  }
>>>>>>> 80cd3b8e
      else printf("opened file %s  fd = %d \n", filename, fd);
    }
  memcpy(frame, header, header_bytes);
  memcpy(frame + h_num_channels_offset, &data_words, 4); // UGLY horrible kludge, need to fix.
  memcpy(frame+header_bytes, data, data_words * sizeof(avgdata_t));
  write(fd, frame, header_bytes + data_words * sizeof(avgdata_t));
  frame_counter++;
  if(frame_counter >= frames_to_write)
    {
      if(fd) close(fd);
      fd = 0;
      frame_counter = 0;
      part_ = (part_ + 1) % 99999;
    }
  return(frame_counter);
}


SmurfTime::SmurfTime(void)
{
  current = 0;
  delta = 0;
  error_count = 0;
  max_allowed_delta = 1000000000; // will be changed later
  min_allowed_delta = 0; // will be changed later
}

bool SmurfTime::update(uint64_t val)
{
  delta = val - current;
  current = val;
  mindelta = (delta > mindelta) ? mindelta : delta; // collect min and max
  maxdelta = (delta < maxdelta) ? maxdelta : delta;
  if ((delta > max_allowed_delta) || (delta < min_allowed_delta))
    {
      error_count++;
      return(true);
    }
  return(false);
}


SmurfValidCheck::SmurfValidCheck() // just creates  all variables.
{
  Unix_time = new SmurfTime();
  Syncbox = new SmurfTime();
  Timingsystem = new SmurfTime();
  Counter_1hz = new SmurfTime();
  Smurf_frame = new SmurfTime();
  Smurf2mce = new SmurfTime();
  init = false;
  ready = false;
  missed_syncbox = 0;
  last_frame_jump = 0;
  frame_wait = 0; // Testing for now;
  Unix_time->max_allowed_delta  = 10000000; // 10ms second, not an accurat e clock
  Unix_time->min_allowed_delta = 2000000; // 2ms to see if we are writing too fast sometimes.
  Syncbox->max_allowed_delta = 1;
  Timingsystem->max_allowed_delta = 10000000; // 10ms
  Counter_1hz->max_allowed_delta = 1000000000;
  Smurf2mce->max_allowed_delta = 100000000; // 1 s for now
  Smurf_frame->max_allowed_delta = 100;  // basically disable for now, just use syncbox jumps
  if(!(fp = fopen("frame_jump_log.txt", "w")))
<<<<<<< HEAD
   {
     printf("unable to oen frame jump log file frame_jump_log.txt");
   }
  fprintf(fp, "Frame Jump file \n");
  fclose(fp);
=======
  {
    printf("unable to open frame jump log file frame_jump_log.txt\n");
  }
  else
  {
    fprintf(fp, "Frame Jump file \n");
    fclose(fp);
  }
>>>>>>> 80cd3b8e

}


void SmurfValidCheck::run(SmurfHeader *H)
{
  timespec tmp_t;  // structure seconds, nanoseconds
  uint64_t tmp;
  bool jump = false;
  if (!init)
    {
      initial_timing_system = H->get_epics_seconds();
      printf("initial time = %u \n", initial_timing_system);
      init = true;
    }
  if(( H->get_epics_seconds() -initial_timing_system) < 30) // not started yet
    return;
  if (!ready)
  {
    printf("*******************starting to record frame jump log**********************************\n");
    ready = true;

    if(!(fp = fopen("frame_jump_log.txt", "a")))
    {
<<<<<<< HEAD
      printf("*******************starting to record frame jump log**********************************\n");
      ready = true;
      if(!(fp = fopen("frame_jump_log.txt", "a")))
	{
	  printf("unable to oen frame jump log file frame_jump_log.txt");
	}
      else
	{
	  printf("Starting to record frame jumps\n");
	  fprintf(fp, "columns are: syncbox#, syncbox_delta, smurf_frame_delta, timing_sysetm_deltaT_us, Unix_deltaT_us, smurf2mce_delay_us");
	  fclose(fp);
	}
=======
      printf("unable to open frame jump log file frame_jump_log.txt\n");
>>>>>>> 80cd3b8e
    }
    else
    {
      printf("Starting to record frame jumps\n");
      fprintf(fp, "columns are: syncbox#, syncbox_delta, smurf_frame_delta, timing_sysetm_deltaT_us, Unix_deltaT_us, smurf2mce_delay_us");
      fclose(fp);
    }
  }
  //clock_gettime(CLOCK_REALTIME, &tmp_t);  // get time s, ns,  might be expensive
  //tmp = 1000000000l * (uint64_t) tmp_t.tv_sec + (uint64_t) tmp_t.tv_nsec;  //  multiply to 64 uint
  tmp = get_unix_time();
  Smurf2mce->update(tmp);
  jump = Unix_time->update(tmp) ? true: jump;
  jump = Syncbox->update(H->get_syncword()) ? true: jump;
  tmp = 1000000000l * (uint64_t) H->get_epics_seconds() + (uint64_t) H->get_epics_nanoseconds();
  jump = Timingsystem->update(tmp) ? true : jump;
  Counter_1hz->update(H->get_1hz_counter());
  jump = Smurf_frame->update(H->get_frame_counter()) ? true : jump;
  if(jump && (Smurf_frame->current > (last_frame_jump + frame_wait)))   // On frame jump, write file,
<<<<<<< HEAD
    {
      last_frame_jump = Smurf_frame->current;
      if(!(fp = fopen("frame_jump_log.txt", "a")))
	{
	  printf("unable to oen frame jump log file frame_jump_log.txt");
	}
=======
  {
    last_frame_jump = Smurf_frame->current;
    if(!(fp = fopen("frame_jump_log.txt", "a")))
    {
      printf("unable to open frame jump log file frame_jump_log.txt\n");
    }
    else
    {
>>>>>>> 80cd3b8e
      // fprintf(fp, "Frame jump at syncbox = %u, timingsystem time = %lu seconds \n", Syncbox->current, Timingsystem->current/1000000000);
      // fprintf(fp, "syncbox delta (~200Hz) = %4u \n ", Syncbox->delta);
      // fprintf(fp, "timing system delta = %10u us \n", Timingsystem->delta/1000);
      // fprintf(fp, "Unix time delta = %10u us \n", Unix_time->delta/1000);
      // fprintf(fp, "counter_delta(480KHz) = %6u\n ", Counter_1hz->delta);
      // fprintf(fp, "smurf_frame_delta = %4u \n", Smurf_frame->delta);
      // fprintf(fp, "smurf2mce delay = %u us, \n\n", Smurf2mce->delta/1000);
      fprintf(fp, "%10u, %2u, %4u, %6u %6u %6u \n", Syncbox->current, Syncbox->delta, Smurf_frame->delta, Timingsystem->delta/1000, Unix_time->delta/1000, Smurf2mce->delta/1000);
      fclose(fp);
    }
  }
}


void SmurfValidCheck::reset()
{
  //Unix_time->reset();
  Syncbox->reset();
  Timingsystem->reset();
  Counter_1hz->reset();
  Smurf_frame->reset();
}



SmurfFilter::SmurfFilter(uint num_samples, uint num_records)
{
  records = num_records;
  samples = num_samples;
  clear = false;
  xd = (filter_t*)malloc(samples * records * sizeof(filter_t));  // don't bother checking valid, only at startup, fix later
  yd =  (filter_t*)malloc(samples * records * sizeof(filter_t));
  output = (avgdata_t*) malloc(samples * sizeof(avgdata_t));
  bn = 0;
  clear_filter();
}


void SmurfFilter::clear_filter(void)
{
  memset(xd, 0, records * samples * sizeof(filter_t));
  memset(yd, 0, records * samples * sizeof(filter_t));
  samples_since_clear = 0;  // reset
  order_n = -1;
  bn = 0;  // ring buffer pointers back to zero
}

void SmurfFilter::end_run()
{
  if(order_n == -1)
    {
      clear_filter();
    }
}

avgdata_t *SmurfFilter::filter(avgdata_t *data, int order, filter_t *a, filter_t *b, filter_t g)
{
  if(order_n != order){
    clear_filter();
  }
  order_n = order;  // used to clear when using the flat average filter
  samples_since_clear++;
  if (order == -1) // special case flat average filter
    {
      for(uint n = 0; n <  samples;  n++)
<<<<<<< HEAD
	{
	  *(yd + bn * samples + n) += (filter_t) (*(data+n)); // just sum into first record.
	  *(output+n) = (avgdata_t) (*(yd+bn*samples + n) / (filter_t) samples_since_clear);  // convert
	}
=======
  {
    *(yd + bn * samples + n) += (filter_t) (*(data+n)); // just sum into first record.
    *(output+n) = (avgdata_t) (*(yd+bn*samples + n) / (filter_t) samples_since_clear);  // convert
  }
>>>>>>> 80cd3b8e
    }
  else
    {
      bn = (bn + 1) % records;  // increment ring buffer pointer
      for (uint n = 0; n < samples; n++)
  {
    *(xd + bn * samples + n) = (filter_t) (*(data+n));  // convert to doubles
  }
      memset(yd + bn * samples, 0, samples * sizeof(filter_t)); // clear new y data
      for (uint n = 0; n < samples; n++) // loop over channels for filter
<<<<<<< HEAD
	{
	  *(yd + bn * samples + n) = b[0] * *(xd + bn * samples + n);
	  for(int r = 1; r <= order; r++) // one more record than order.(eg order = 0 is record)
	    {
	      int nx = (bn - r) % records;  // should give the correct buffer reference
	      *(yd + bn * samples + n) += b[r] * *(xd + nx * samples + n) - a[r] * *(yd + nx * samples + n);
	    }
	  *(yd +bn * samples + n) = *(yd+bn * samples +n) / a[0];  // divide final answer
	  *(output+n) = (avgdata_t) ( *(yd+bn*samples + n) * (g) );
	}
=======
  {
    *(yd + bn * samples + n) = b[0] * *(xd + bn * samples + n);
    for(int r = 1; r <= order; r++) // one more record than order.(eg order = 0 is record)
      {
        int nx = (bn - r) % records;  // should give the correct buffer reference
        *(yd + bn * samples + n) += b[r] * *(xd + nx * samples + n) - a[r] * *(yd + nx * samples + n);
      }
    *(yd +bn * samples + n) = *(yd+bn * samples +n) / a[0];  // divide final answer
    *(output+n) = (avgdata_t) ( *(yd+bn*samples + n) * (g) );
  }
>>>>>>> 80cd3b8e
    }
  return(output);
}







SmurfTestData::SmurfTestData(uint ssamples_in, uint msamples_in)
{
  smurf_samples = ssamples_in;
  MCE_samples = msamples_in;
  counter = 0;
  counter16 = 0;
  toggle = 0;
  initial_sync = 0;
  init = false;
}

smurf_t* SmurfTestData::gen_test_smurf_data(smurf_t *input, uint mode, uint sync, uint8_t param)
{
  double xd;
  double s;
  switch (mode)
    {
    case 0:
      return(input);
      break;
    case 1:  // just return zeros
      memset(input, 0, smurf_samples * sizeof(smurf_t));
      break;
    case 2:  // linera increment with channel number
      for(uint j = 0; j < smurf_samples; j++) input[j] = j;  // just linear ramp
      break;
    case 3:
      for (uint j = 0; j < smurf_samples; j++)
<<<<<<< HEAD
	{
	  input[j] = 2*toggle * square_wave_amplitude - square_wave_amplitude;
	}
=======
  {
    input[j] = 2*toggle * square_wave_amplitude - square_wave_amplitude;
  }
>>>>>>> 80cd3b8e
      if (  (counter != sync) &&   ((sync % square_wave_cycles) == 0))
  {
    toggle = toggle ? 0 : 1;
    counter = sync;
  }
      break;
    case 4:
       for (uint j = 0; j < smurf_samples; j++)
<<<<<<< HEAD
	 {
	   int x = rand(); // random  number
	   xd = x;   // convert to double for simplicity
	   xd =  xd / (double) RAND_MAX - 0.5;  // scale
	   xd =(double)  random_amplitude * xd;
	   input[j] = (smurf_t) xd;
	 }
=======
   {
     int x = rand(); // random  number
     xd = x;   // convert to double for simplicity
     xd =  xd / (double) RAND_MAX - 0.5;  // scale
     xd =(double)  random_amplitude * xd;
     input[j] = (smurf_t) xd;
   }
>>>>>>> 80cd3b8e
      break;
    case 5:
      counter16++; // 16 bit wrapping counter
      xd = counter16;
      xd = 2 * 3.14159* xd / 65536.0;
      s = square_wave_amplitude *  sin(xd * (1.0 + (double)param));
      for (uint j = 0; j < smurf_samples; j++)
<<<<<<< HEAD
	{
	  input[j] = s;
	}
=======
  {
    input[j] = s;
  }
>>>>>>> 80cd3b8e
    default:
      return(input);
    }
}

avgdata_t* SmurfTestData::gen_test_mce_data(avgdata_t *input, uint mode, uint sync , uint8_t param)
{
 if(!init)
   {
     init = true;
     initial_sync = sync;
   }
 switch (mode)
    {
    case 0:
      return(input);
      break;
    case 8:
      memset(input, 0, MCE_samples * sizeof(avgdata_t));
      break;
    case 9:
      for (uint j = 0; j < MCE_samples; j++) input[j] = j;
      break;
    case 10:
      for (uint j = 0; j < MCE_samples; j++) input[j] = param * (sync - initial_sync);
      break;
    case 14:    // also breaks checksum.  do ramp
      for (uint j = 0; j < MCE_samples; j++) input[j] = param* (sync - initial_sync);
      break;
    case 15:  // force framedrops
      for (uint j = 0; j < MCE_samples; j++) input[j] = 10000000;
      if (!(sync % 1000))  // drop one out of 1000 frames
<<<<<<< HEAD
	{
	  printf("delay by %u ms ", param);
	  delaytime.tv_sec = 0;  // 0 seconds in delay
	  delaytime.tv_nsec = param * 1000000 + 250000000;  // WTF??? Has a 250ms offset.  why, oh god why?
	  int q = nanosleep(&delaytime, NULL);
	  printf("end delay, %d\n", q);
	}
=======
  {
    printf("delay by %u ms ", param);
    delaytime.tv_sec = 0;  // 0 seconds in delay
    delaytime.tv_nsec = param * 1000000 + 250000000;  // WTF??? Has a 250ms offset.  why, oh god why?
    int q = nanosleep(&delaytime, NULL);
    printf("end delay, %d\n", q);
  }
>>>>>>> 80cd3b8e
      break;
    default:
      return(input);
    }
  return(input);
}



BOOST_PYTHON_MODULE(MceTransmit) {
   PyEval_InitThreads();
   try {
     Smurf2MCE::setup_python();
   } catch (...) {
      printf("Failed to load module. import rogue first\n");
   }
   printf("Loaded my module\n");
};



uint64_t pull_bit_field(uint8_t *ptr, uint offset, uint width)
{
  uint64_t x;  // will hold version number
  uint64_t r;
  uint64_t tmp;
  if(width > sizeof(uint64_t)) error("field width too big");
  r = (1UL << (width*8)) -1;
  memcpy(&x, ptr+offset, width); // move the bytes over
  tmp = r & (uint64_t)x;
  return(r & tmp);
}

uint64_t get_unix_time() // returns unix sysetm time as 64 bit nanoseconds
{
  timespec tmp_t;  // structure seconds, nanoseconds
  uint64_t tmp;
  //clock_gettime(CLOCK_REALTIME, &tmp_t);  // get time s, ns,  might be expensive
  clock_gettime(CLOCK_REALTIME, &tmp_t);
  tmp = 1000000000l * (uint64_t) tmp_t.tv_sec + (uint64_t) tmp_t.tv_nsec;  //  multiply to 64 uint
  return(tmp);
}<|MERGE_RESOLUTION|>--- conflicted
+++ resolved
@@ -46,10 +46,7 @@
 // Smurf2mce definition should be in smurftcp.h, but doesn't work, not sure why
 class Smurf2MCE : public rogue::interfaces::stream::Slave {
 
-<<<<<<< HEAD
 private:
-  bool debug_;
-=======
   bool           debug_;
   zmq::context_t context;
   zmq::socket_t  socket;
@@ -57,7 +54,6 @@
   uint32_t       frameNumber;
   std::size_t    frameNumberDelta;
   bool           firstFrame;
->>>>>>> 80cd3b8e
 
   // Received frame counter
   std::size_t frameRxCnt;
@@ -76,30 +72,13 @@
   // of an error in the frame.
   std::size_t badFrameCnt;
 
-<<<<<<< HEAD
-// Queue
-  rogue::Queue<boost::shared_ptr<rogue::interfaces::stream::Frame>> queue_;
-// Transmission thread
-  boost::thread* thread_;
-//! Thread background
-  void runThread(const char* endpoint);
-
   // TesBias values
-  std::array<uint8_t, TesBiasBufferSize> tesBias; // Array to hold the TesBias values
-  TesBiasArray tba; // Object to access the Tesbias array
-  float tesBiasSF; // TesBias scale factor
+  std::array<uint8_t, TesBiasBufferSize> tesBias;   // Array to hold the TesBias values
+  TesBiasArray                           tba;       // Object to access the Tesbias array
+  float                                  tesBiasSF; // TesBias scale factor
 
 public:
-  uint32_t rxCount, rxBytes, rxLast;
-  uint32_t getCount() { return rxCount; } // Total frames
-  uint32_t getBytes() { return rxBytes; } // Total Bytes
-  uint32_t getLast()  { return rxLast;  } // Last frame size
-  void     setDebug(bool debug) { debug_ = debug; return;  } // Last frame size
-  void     setTesBias(std::size_t index, int32_t value); // Receive the TesBias from pyrogue
-  void     setTesBiasSF(float sf); // Receive the TesBias scale factor from pyrogue
-=======
-public:
-  uint32_t rxCount, rxBytes, rxLast;
+  uint32_t    rxCount, rxBytes, rxLast;
   uint32_t    getCount()            { return rxCount;          } // Total frames
   uint32_t    getBytes()            { return rxBytes;          } // Total Bytes
   uint32_t    getLast()             { return rxLast;           } // Last frame size
@@ -109,8 +88,8 @@
   std::size_t getFrameOutOrderCnt() { return frameOutOrderCnt; } // Get the lost frame counter
   std::size_t getBadFrameCnt()      { return badFrameCnt;      } // Get the bad frame counter
   void        clearFrameCnt();                                   // Clear all frame counters
-
->>>>>>> 80cd3b8e
+  void        setTesBias(std::size_t index, int32_t value);      // Receive the TesBias from pyrogue
+  void        setTesBiasSF(float sf);                            // Receive the TesBias scale factor from pyrogue
 
   bool initialized;
   uint internal_counter, fast_internal_counter;  // first is mce frames, second is smurf frames
@@ -154,14 +133,6 @@
       // Expose methods to python
   static void setup_python() {
          bp::class_<Smurf2MCE, boost::shared_ptr<Smurf2MCE>, bp::bases<ris::Slave>, boost::noncopyable >("Smurf2MCE",bp::init<>())
-<<<<<<< HEAD
-            .def("getCount", &Smurf2MCE::getCount)
-            .def("getBytes", &Smurf2MCE::getBytes)
-            .def("getLast",  &Smurf2MCE::getLast)
-            .def("setDebug",  &Smurf2MCE::setDebug)
-            .def("setTesBias", &Smurf2MCE::setTesBias)
-            .def("setTesBiasSF", &Smurf2MCE::setTesBiasSF)
-=======
             .def("getCount",            &Smurf2MCE::getCount)
             .def("getBytes",            &Smurf2MCE::getBytes)
             .def("getLast",             &Smurf2MCE::getLast)
@@ -171,7 +142,8 @@
             .def("getFrameOutOrderCnt", &Smurf2MCE::getFrameOutOrderCnt)
             .def("getBadFrameCnt",      &Smurf2MCE::getBadFrameCnt)
             .def("clearFrameCnt",       &Smurf2MCE::clearFrameCnt)
->>>>>>> 80cd3b8e
+            .def("setTesBias",          &Smurf2MCE::setTesBias)
+            .def("setTesBiasSF",        &Smurf2MCE::setTesBiasSF)
          ;
          bp::implicitly_convertible<boost::shared_ptr<Smurf2MCE>, ris::SlavePtr>();
   };
@@ -180,14 +152,11 @@
 Smurf2MCE::Smurf2MCE()
 :
   ris::Slave(),
-<<<<<<< HEAD
+  context(1),
+  socket(context, ZMQ_PUSH),
   tesBias(),
   tba(tesBias.data(), TesBiasCount),
   tesBiasSF(1.0)
-=======
-  context(1),
-  socket(context, ZMQ_PUSH)
->>>>>>> 80cd3b8e
 {
   rxCount = 0;
   rxBytes = 0;
@@ -203,13 +172,10 @@
   frame_error_counter = 0;
   last_frame_counter = 0;
   debug_ = false;
-<<<<<<< HEAD
-=======
   frameLossCnt = 0;
   frameRxCnt = 0;
   frameOutOrderCnt = 0;
   badFrameCnt = 0;
->>>>>>> 80cd3b8e
 
   C = new SmurfConfig(); // will hold config info - testing for now
   M = new MCEHeader();  // creates a MCE header class
@@ -225,17 +191,10 @@
   for(j = 0; j < 2; j++)
     {  // allocate 2 buffers, so we can swap up/ back for background subtraction.
       if(!(b[j] = (uint8_t*)malloc(pyrogue_buffer_length)))
-<<<<<<< HEAD
-	{
-	  error("could not allocate smurf2mce buffer");
-	  return;
-	}
-=======
   {
     error("could not allocate smurf2mce buffer");
     return;
   }
->>>>>>> 80cd3b8e
       memset(b[j], 0, pyrogue_buffer_length); // zero to start with
     }
  if(!(average_mce_samples = (avgdata_t*)malloc(smurfsamples * sizeof(avgdata_t))))
@@ -287,10 +246,6 @@
     return;
   }
 
-<<<<<<< HEAD
-  ris::FramePtr frame;
-=======
->>>>>>> 80cd3b8e
   smurf_t *d, *p;  // d is this buffer, p is last buffer;
   char *pm;
   //avgdata_t *a; // used for averaging loop
@@ -306,152 +261,6 @@
   smurf_t dx; // current sample in loop
   uint64_t tm;
 
-<<<<<<< HEAD
-  zmq::context_t context(1);
-  zmq::socket_t socket(context, ZMQ_PUSH);
-  printf("Connecting to %s\n", endpoint);
-  socket.connect(endpoint);
-
-
-
-   try{
-      while(1) {
-           zmq::message_t message(MCE_frame_length * sizeof(MCE_t));
-
-           frame = queue_.pop();
-           buffer = b[bufn]; // buffer swap
-           bufn = bufn ? 0 : 1; // swap buffer reference
-           buffer_last = b[bufn]; // now that we've swapped them
-           frameToBuffer(frame, buffer);
-
-           H->copy_header(buffer);
-           d = (smurf_t*) (buffer+smurfheaderlength); // pointer to data
-           p =  (smurf_t*) (buffer_last+smurfheaderlength);  // pointer to previous data set
-           // V->run(H);
-
-           // Copy TES bias data into Smurf header. Hold mutex while reading the data
-           {
-              std::lock_guard<std::mutex> lock(*tba.getMutex());
-              H->put_field(h_tes_dac_offset,  h_tes_dac_width, tesBias.data());
-           }
-
-           if(H->get_test_mode()) T->gen_test_smurf_data(d, H->get_test_mode(), H->get_syncword(), H->get_test_parameter());   // are we using test data, use pointer to data
-
-           for(j = 0; j < smurfsamples; j++)
-             {
-               dctr = mask[j];
-               if((mask[j] < 0) || (mask[j] > 4095))
-                {
-                  printf("bad mask %u \n", mask[j]);
-         	  break;
-         	}
-
-               if ((d[dctr] > upper_unwrap) && (p[dctr] < lower_unwrap)) // unwrap, add 1
-         	{
-         	  wrap_counter[j]-= 0x10000; // decrement wrap counter
-         	} else if((d[dctr] < lower_unwrap) && (p[dctr] > upper_unwrap))
-         	{
-         	  wrap_counter[j]+= 0x10000; // inccrement wrap counter
-         	}
-         	else; // nothing here
-               input_data[j] = (avgdata_t)(d[dctr]) + (avgdata_t) wrap_counter[j];
-             }
-           average_samples = F->filter(input_data, C->filter_order, C->filter_a, C->filter_b, C->filter_g); // Low Pass Filter
-           cnt = H->average_control(C->num_averages);
-           if(H->get_clear_bit()) // clear averages and wraps
-             {
-               memset(wrap_counter, wrap_start, smurfsamples * sizeof(wrap_t));  // clear wraps
-               H->clear_average();  // clears averaging
-               F->clear_filter();
-             }
-
-           if(H->read_config_file())
-             {
-               if(!(fast_internal_counter++ % 5000)){
-                C->read_config_file();  // checks for config changes, read immediately, then 1H
-                read_mask(NULL);  // re-read the mask file while held at zero
-               }
-             }
-           else fast_internal_counter = 0;
-           if (!cnt)
-             {
-               last_frame_counter = H->get_frame_counter(); // does this belont here???? not used anyway
-               last_1hz_counter = H->get_1hz_counter();
-               continue;  // just average, otherwise send frame  END OF Smurf frame rate LOOP **************************
-             }
-           F->end_run();  // clears if we are doing a straight average
-           M->make_header(); // increments counters, readies counter
-           M->set_word( mce_h_offset_status, mce_h_status_value);
-           M->set_word( MCEheader_CC_counter_offset, M->CC_frame_counter);
-           M->set_word( MCEheader_row_len_offset,  H->get_row_len());
-           M->set_word( MCEheader_num_rows_reported_offset, H->get_num_rows_reported());
-           M->set_word( MCEheader_data_rate_offset, H->get_data_rate());  // test with fixed average
-           M->set_word( MCEheader_CC_ARZ_counter, smurfsamples);
-           M->set_word( MCEheader_version_offset,  MCEheader_version); // can be in constructor
-           M->set_word( MCEheader_num_rows_offset, H->get_num_rows());
-           M->set_word( MCEheader_syncbox_offset, H->get_syncword());
-           M->set_word( MCEheader_user_word_offset, static_cast<uint32_t>( tesBiasSF * H->get_tes_bias(12) ) );
-
-           // test data insertion
-           if(H->get_test_mode()) T->gen_test_mce_data(average_samples, H->get_test_mode(), H->get_syncword(), H->get_test_parameter());
-
-           // data munging for MCE format - needs 7 bit shift left for data mode 10
-           for(j = 0;j < smurfsamples; j++)
-             {
-               average_mce_samples[j] = (average_samples[j] & 0x1FFFFFF) << 7;
-             }
-
-           tcpbuf = (char *) (message.data());  // returns location to put data (8 bytes beyond tcp start)
-           memcpy(tcpbuf, M->mce_header, MCEheaderlength * sizeof(MCE_t));  // copy over MCE header to output buffer
-           memcpy(tcpbuf + MCEheaderlength * sizeof(MCE_t), average_mce_samples, smurfsamples * sizeof(avgdata_t)); //copy data
-           tcp_buflen =  MCEheaderlength * sizeof(MCE_t) + smurfsamples * sizeof(avgdata_t);
-           bufx       = (uint32_t*) (message.data());  // map buffer to 32 bit
-
-           checksum  = *(uint32_t *)(message.data());
-           //checksum  = bufx[0];
-           for (j = 1; j < MCE_frame_length-1; j++) checksum = checksum ^ bufx[j]; // calculate checksum (needed for MCE)
-           if (H->get_test_mode() == 14)
-             {
-               if(!(H->get_syncword() % 1000))
-         	{
-         	  printf("INTENTIONALLY BROKEN CHECKSUM \n");
-         	  checksum = checksum + 1;   // FORCE BROKEN CHECKSUM
-         	}
-             }
-
-           memcpy(tcpbuf + MCEheaderlength * sizeof(MCE_t) + smurfsamples * sizeof(avgdata_t), &checksum, sizeof(MCE_t));
-            if ( debug_ &&  ( !(internal_counter++ % slow_divider) ) )
-              {
-
-                printf("num_avg=%3u, syncword =%6u, epics_deltaT = %u us, unixdeltaT = %u us \n", cnt ,H->get_syncword(),V->Timingsystem->delta/1000, V-> Unix_time->delta/1000 );
-                printf("syn error = %5u, smurf_frame_error = %u, timing_sysetem_error = %u, unix_error = %u\n", V->Syncbox->error_count, V->Smurf_frame->error_count, V->Timingsystem->error_count, V->Unix_time->error_count);
-                printf("clr_avg= %d, dsabl_strm=%d, dsabl_file=%d, read_config = %d, test_mode = %u, %u\n\n", H->get_clear_bit(), H->disable_stream(),
-                	      H->disable_file_write(), H->read_config_file(),  H->get_test_mode() ,H->get_test_parameter());
-                for(uint nx = 0; nx < 4; nx++) printf("%6d ", average_samples[nx]);  // diagnostic printout
-                printf("\n");
-                V->reset();
-              }
-            last_epicsns = H->get_epics_nanoseconds();
-
-            if (!H->disable_stream())
-              {
-                socket.send(message,  ZMQ_NOBLOCK);
-                //socket.send(message);
-              }
-            else
-              {
-                M->CC_frame_counter = 0;  // set to zero when not streaming
-              }
-            V->run(H);
-            tm = V->Unix_time->current;
-            H->put_field(h_unix_time_offset,  h_unix_time_width, &tm); // add time to data stream
-           if(C->data_frames) D->write_file(H->header, smurfheaderlength, average_samples, smurfsamples, C->data_frames,
-         				   C->data_file_name, C->file_name_extend, H->disable_file_write());
-
-           tcpbuf   = NULL;  // returns location to put data (8 bytes beyond tcp start)
-           bufx     = NULL;
-         boost::this_thread::interruption_point();
-=======
   zmq::message_t message(MCE_frame_length * sizeof(MCE_t));
 
   buffer = b[bufn]; // buffer swap
@@ -490,6 +299,12 @@
 
   // Update the received frame counter
   ++frameRxCnt;
+
+  // Copy TES bias data into Smurf header. Hold mutex while reading the data
+  {
+    std::lock_guard<std::mutex> lock(*tba.getMutex());
+    H->put_field(h_tes_dac_offset,  h_tes_dac_width, tesBias.data());
+  }
 
   if(H->get_test_mode()) T->gen_test_smurf_data(d, H->get_test_mode(), H->get_syncword(), H->get_test_parameter());   // are we using test data, use pointer to data
 
@@ -526,7 +341,6 @@
       if(!(fast_internal_counter++ % 5000)){
        C->read_config_file();  // checks for config changes, read immediately, then 1H
        read_mask(NULL);  // re-read the mask file while held at zero
->>>>>>> 80cd3b8e
       }
     }
   else fast_internal_counter = 0;
@@ -547,6 +361,7 @@
   M->set_word( MCEheader_version_offset,  MCEheader_version); // can be in constructor
   M->set_word( MCEheader_num_rows_offset, H->get_num_rows());
   M->set_word( MCEheader_syncbox_offset, H->get_syncword());
+  M->set_word( MCEheader_user_word_offset, static_cast<uint32_t>( tesBiasSF * H->get_tes_bias(12) ) );
 
   // test data insertion
   if(H->get_test_mode()) T->gen_test_mce_data(average_samples, H->get_test_mode(), H->get_syncword(), H->get_test_parameter());
@@ -625,15 +440,9 @@
   }
     for(j =0; j < smurfsamples; j++)
       {
-<<<<<<< HEAD
-	ret = fscanf(fp,"%u", &m);  // read next line
-	if ((ret == EOF) || (ret == 0)) break;  // done
-	mask[j] = (m < smurf_raw_samples) ? m : 0;
-=======
   ret = fscanf(fp,"%u", &m);  // read next line
   if ((ret == EOF) || (ret == 0)) break;  // done
   mask[j] = (m < smurf_raw_samples) ? m : 0;
->>>>>>> 80cd3b8e
       }
     fclose(fp);
 }
@@ -642,21 +451,6 @@
 // ###############################################################################################################
 // THIS IS CALLED BY PYROGUE FOR EACH FRAME
 
-<<<<<<< HEAD
-
-void Smurf2MCE::acceptFrame ( ris::FramePtr frame )
-{
-   rogue::GilRelease noGil;
-
-   if ( queue_.busy() )
-      return;
-
-   queue_.push(frame);
-   return;
-}
-
-=======
->>>>>>> 80cd3b8e
 void Smurf2MCE::frameToBuffer( ris::FramePtr frame, uint8_t * const buffer) {
    ris::Frame::BufferIterator src;
    uint8_t *dst = buffer;
@@ -671,7 +465,6 @@
 {
 }
 
-<<<<<<< HEAD
 // Receive the TesBias from pyrogue
 void Smurf2MCE::setTesBias(std::size_t index, int32_t value)
 {
@@ -691,7 +484,8 @@
     std::cerr << "Error: TesBias factor can not be set to zero. Aborting..." << std::endl;
 
   tesBiasSF = sf;
-=======
+}
+
 // Clear the frame counters
 void  Smurf2MCE::clearFrameCnt()
 {
@@ -699,7 +493,6 @@
   frameRxCnt       = 0;
   frameOutOrderCnt = 0;
   badFrameCnt      = 0;
->>>>>>> 80cd3b8e
 }
 
 // Decodes information in the header part of the data from smurf
@@ -724,10 +517,7 @@
 void SmurfHeader::copy_header(uint8_t *buffer)
 {
   header = buffer;  // just move the pointer
-<<<<<<< HEAD
   tba.setPtr(&header[h_tes_dac_offset]); // Update the TesBias array pointer
-=======
->>>>>>> 80cd3b8e
   data_ok = true;  // This is where we first get new data so star with header OK.
 }
 
@@ -880,17 +670,10 @@
   if (num_averages)
     {
       if (average_counter == num_averages)
-<<<<<<< HEAD
-	{
-	  average_counter = 0;
-	  return (num_averages); // end averaging with local control
-	}
-=======
   {
     average_counter = 0;
     return (num_averages); // end averaging with local control
   }
->>>>>>> 80cd3b8e
     }
   else{
     y = get_ext_counter();
@@ -939,14 +722,11 @@
   mce_header[offset] = value & 0xffffffff; // just write value.
 }
 
-<<<<<<< HEAD
 uint32_t MCEHeader::get_word(uint offset)
 {
   return mce_header[offset] & 0xffffffff; // just read value.
 }
 
-=======
->>>>>>> 80cd3b8e
 // Reads and interprest the smurf2mce.cfg file.
 SmurfConfig::SmurfConfig(void)
 {
@@ -1015,32 +795,6 @@
       }
     if(!strcmp(variable, "receiver_ip"))
       {
-<<<<<<< HEAD
-	if(strcmp(value, receiver_ip)) // update if different
-	  {
-	    printf("updated ip from %s,  to %s \n", receiver_ip, value);
-	    strncpy(receiver_ip, value, 40); // copy into IP string
-	  }
-	continue;
-      }
-    if(!strcmp(variable, "port_number"))
-      {
-	if(strcmp(value, port_number)) // update if different
-	  {
-	    printf("updated port number from %s,  to %s \n", port_number, value);
-	    strncpy(port_number, value, 8); // copy into IP string
-	  }
-	continue;
-      }
-    if(!strcmp(variable, "data_file_name"))
-      {
-	if(strcmp(value, data_file_name)) // update if different
-	  {
-	    printf("updated data file name from  %s,  to %s \n", data_file_name, value);
-	    strncpy(data_file_name, value, 100); // copy into IP string
-	  }
-	continue;
-=======
   if(strcmp(value, receiver_ip)) // update if different
     {
       printf("updated ip from %s,  to %s \n", receiver_ip, value);
@@ -1065,7 +819,6 @@
       strncpy(data_file_name, value, 100); // copy into IP string
     }
   continue;
->>>>>>> 80cd3b8e
       }
 
     if(!strcmp(variable, "file_name_extend"))
@@ -1098,26 +851,6 @@
       }
     for (uint n = 0; n < 16;  n++)
       {
-<<<<<<< HEAD
-	char tmpa[100]; // holds string
-	char tmpb[100];
-	sprintf(tmpa, "filter_a%d",n);
-	sprintf(tmpb, "filter_b%d",n);
-	if(!strcmp(variable, tmpa))
-	  {
-	    tmpf = strtof(value, &endptr);  // conver to float
-	    printf("filter_a%d updated from %lg to %g, str = %s\n", n, filter_a[n], tmpf, value);
-	    filter_a[n] = (filter_t) tmpf;
-	    break;
-	  }
-	if(!strcmp(variable, tmpb))
-	  {
-	    tmpf = strtof(value, &endptr);  // conver to float
-	    printf("filter_b%d updated from %lg to %g str = %s\n", n, filter_b[n], tmpf, value);
-	    filter_b[n] = (filter_t) tmpf;
-	    break;
-	  }
-=======
   char tmpa[100]; // holds string
   char tmpb[100];
   sprintf(tmpa, "filter_a%d",n);
@@ -1136,7 +869,6 @@
       filter_b[n] = (filter_t) tmpf;
       break;
     }
->>>>>>> 80cd3b8e
 
       }
   }while ((n!=0) && (n != EOF));  // end when n ==0, end of  file
@@ -1163,17 +895,10 @@
     {
       part_ = 0;
       if(fd)  // close file
-<<<<<<< HEAD
-	{
-	  close(fd);
-	  fd = 0;
-	}
-=======
   {
     close(fd);
     fd = 0;
   }
->>>>>>> 80cd3b8e
       frame_counter = 0;
        return(frame_counter);
     }
@@ -1188,36 +913,21 @@
       memset(filename, 0, 1024); // zero for now
       strcat(filename, fname); // add file name
       if (name_mode)
-<<<<<<< HEAD
-	{
-	  tx = time(NULL);
-	  sprintf(tmp, ".part_%05u", part_);  // LAZY - need to use a real time converter.
-	  strcat(filename, tmp);
-	}
-=======
   {
     tx = time(NULL);
     sprintf(tmp, ".part_%05u", part_);  // LAZY - need to use a real time converter.
     strcat(filename, tmp);
   }
->>>>>>> 80cd3b8e
       //else strcat(filename, ".dat");  // just use base name, Dont append dat.
 
       printf("new filename = %s \n", filename);
       unlink(filename); // try to delete file if it exists before creating
       if (!(fd = open(filename, O_WRONLY | O_CREAT | O_NONBLOCK, S_IRUSR | S_IWUSR))) // testing non blocking
       //if (!(fd = open(filename, O_WRONLY | O_CREAT | O_TRUNC | O_NONBLOCK, S_IRUSR | S_IWUSR))) // testing non blocking
-<<<<<<< HEAD
-	{
-	  printf("coult not open: %s \n", filename);
-	  return(0); // failed to open file
-	}
-=======
   {
     printf("coult not open: %s \n", filename);
     return(0); // failed to open file
   }
->>>>>>> 80cd3b8e
       else printf("opened file %s  fd = %d \n", filename, fd);
     }
   memcpy(frame, header, header_bytes);
@@ -1281,13 +991,6 @@
   Smurf2mce->max_allowed_delta = 100000000; // 1 s for now
   Smurf_frame->max_allowed_delta = 100;  // basically disable for now, just use syncbox jumps
   if(!(fp = fopen("frame_jump_log.txt", "w")))
-<<<<<<< HEAD
-   {
-     printf("unable to oen frame jump log file frame_jump_log.txt");
-   }
-  fprintf(fp, "Frame Jump file \n");
-  fclose(fp);
-=======
   {
     printf("unable to open frame jump log file frame_jump_log.txt\n");
   }
@@ -1296,8 +999,6 @@
     fprintf(fp, "Frame Jump file \n");
     fclose(fp);
   }
->>>>>>> 80cd3b8e
-
 }
 
 
@@ -1321,22 +1022,7 @@
 
     if(!(fp = fopen("frame_jump_log.txt", "a")))
     {
-<<<<<<< HEAD
-      printf("*******************starting to record frame jump log**********************************\n");
-      ready = true;
-      if(!(fp = fopen("frame_jump_log.txt", "a")))
-	{
-	  printf("unable to oen frame jump log file frame_jump_log.txt");
-	}
-      else
-	{
-	  printf("Starting to record frame jumps\n");
-	  fprintf(fp, "columns are: syncbox#, syncbox_delta, smurf_frame_delta, timing_sysetm_deltaT_us, Unix_deltaT_us, smurf2mce_delay_us");
-	  fclose(fp);
-	}
-=======
       printf("unable to open frame jump log file frame_jump_log.txt\n");
->>>>>>> 80cd3b8e
     }
     else
     {
@@ -1356,14 +1042,6 @@
   Counter_1hz->update(H->get_1hz_counter());
   jump = Smurf_frame->update(H->get_frame_counter()) ? true : jump;
   if(jump && (Smurf_frame->current > (last_frame_jump + frame_wait)))   // On frame jump, write file,
-<<<<<<< HEAD
-    {
-      last_frame_jump = Smurf_frame->current;
-      if(!(fp = fopen("frame_jump_log.txt", "a")))
-	{
-	  printf("unable to oen frame jump log file frame_jump_log.txt");
-	}
-=======
   {
     last_frame_jump = Smurf_frame->current;
     if(!(fp = fopen("frame_jump_log.txt", "a")))
@@ -1372,7 +1050,6 @@
     }
     else
     {
->>>>>>> 80cd3b8e
       // fprintf(fp, "Frame jump at syncbox = %u, timingsystem time = %lu seconds \n", Syncbox->current, Timingsystem->current/1000000000);
       // fprintf(fp, "syncbox delta (~200Hz) = %4u \n ", Syncbox->delta);
       // fprintf(fp, "timing system delta = %10u us \n", Timingsystem->delta/1000);
@@ -1438,17 +1115,10 @@
   if (order == -1) // special case flat average filter
     {
       for(uint n = 0; n <  samples;  n++)
-<<<<<<< HEAD
-	{
-	  *(yd + bn * samples + n) += (filter_t) (*(data+n)); // just sum into first record.
-	  *(output+n) = (avgdata_t) (*(yd+bn*samples + n) / (filter_t) samples_since_clear);  // convert
-	}
-=======
   {
     *(yd + bn * samples + n) += (filter_t) (*(data+n)); // just sum into first record.
     *(output+n) = (avgdata_t) (*(yd+bn*samples + n) / (filter_t) samples_since_clear);  // convert
   }
->>>>>>> 80cd3b8e
     }
   else
     {
@@ -1459,18 +1129,6 @@
   }
       memset(yd + bn * samples, 0, samples * sizeof(filter_t)); // clear new y data
       for (uint n = 0; n < samples; n++) // loop over channels for filter
-<<<<<<< HEAD
-	{
-	  *(yd + bn * samples + n) = b[0] * *(xd + bn * samples + n);
-	  for(int r = 1; r <= order; r++) // one more record than order.(eg order = 0 is record)
-	    {
-	      int nx = (bn - r) % records;  // should give the correct buffer reference
-	      *(yd + bn * samples + n) += b[r] * *(xd + nx * samples + n) - a[r] * *(yd + nx * samples + n);
-	    }
-	  *(yd +bn * samples + n) = *(yd+bn * samples +n) / a[0];  // divide final answer
-	  *(output+n) = (avgdata_t) ( *(yd+bn*samples + n) * (g) );
-	}
-=======
   {
     *(yd + bn * samples + n) = b[0] * *(xd + bn * samples + n);
     for(int r = 1; r <= order; r++) // one more record than order.(eg order = 0 is record)
@@ -1481,7 +1139,6 @@
     *(yd +bn * samples + n) = *(yd+bn * samples +n) / a[0];  // divide final answer
     *(output+n) = (avgdata_t) ( *(yd+bn*samples + n) * (g) );
   }
->>>>>>> 80cd3b8e
     }
   return(output);
 }
@@ -1520,15 +1177,9 @@
       break;
     case 3:
       for (uint j = 0; j < smurf_samples; j++)
-<<<<<<< HEAD
-	{
-	  input[j] = 2*toggle * square_wave_amplitude - square_wave_amplitude;
-	}
-=======
   {
     input[j] = 2*toggle * square_wave_amplitude - square_wave_amplitude;
   }
->>>>>>> 80cd3b8e
       if (  (counter != sync) &&   ((sync % square_wave_cycles) == 0))
   {
     toggle = toggle ? 0 : 1;
@@ -1537,15 +1188,6 @@
       break;
     case 4:
        for (uint j = 0; j < smurf_samples; j++)
-<<<<<<< HEAD
-	 {
-	   int x = rand(); // random  number
-	   xd = x;   // convert to double for simplicity
-	   xd =  xd / (double) RAND_MAX - 0.5;  // scale
-	   xd =(double)  random_amplitude * xd;
-	   input[j] = (smurf_t) xd;
-	 }
-=======
    {
      int x = rand(); // random  number
      xd = x;   // convert to double for simplicity
@@ -1553,7 +1195,6 @@
      xd =(double)  random_amplitude * xd;
      input[j] = (smurf_t) xd;
    }
->>>>>>> 80cd3b8e
       break;
     case 5:
       counter16++; // 16 bit wrapping counter
@@ -1561,15 +1202,9 @@
       xd = 2 * 3.14159* xd / 65536.0;
       s = square_wave_amplitude *  sin(xd * (1.0 + (double)param));
       for (uint j = 0; j < smurf_samples; j++)
-<<<<<<< HEAD
-	{
-	  input[j] = s;
-	}
-=======
   {
     input[j] = s;
   }
->>>>>>> 80cd3b8e
     default:
       return(input);
     }
@@ -1602,15 +1237,6 @@
     case 15:  // force framedrops
       for (uint j = 0; j < MCE_samples; j++) input[j] = 10000000;
       if (!(sync % 1000))  // drop one out of 1000 frames
-<<<<<<< HEAD
-	{
-	  printf("delay by %u ms ", param);
-	  delaytime.tv_sec = 0;  // 0 seconds in delay
-	  delaytime.tv_nsec = param * 1000000 + 250000000;  // WTF??? Has a 250ms offset.  why, oh god why?
-	  int q = nanosleep(&delaytime, NULL);
-	  printf("end delay, %d\n", q);
-	}
-=======
   {
     printf("delay by %u ms ", param);
     delaytime.tv_sec = 0;  // 0 seconds in delay
@@ -1618,7 +1244,6 @@
     int q = nanosleep(&delaytime, NULL);
     printf("end delay, %d\n", q);
   }
->>>>>>> 80cd3b8e
       break;
     default:
       return(input);
